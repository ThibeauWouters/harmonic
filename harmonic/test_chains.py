--- conflicted
+++ resolved
@@ -10,7 +10,6 @@
         
     ndim = 3    
     chains = ch.Chains(ndim)
-<<<<<<< HEAD
     assert chains.ndim                  == ndim
     assert chains.nchains               == 0
     assert chains.nsamples              == 0
@@ -19,13 +18,6 @@
     assert chains.samples.shape[0]      == 0
     assert chains.samples.shape[1]      == ndim
     assert chains.ln_posterior.shape[0] == 0
-=======
-    assert chains.ndim == ndim
-    assert chains.nchains == 0
-    assert chains.nsamples == 0
-    assert len(chains.start_indices) == 1
-    assert chains.start_indices[0] == 0
->>>>>>> 9ca55571
 
 def test_add_chain():
 
@@ -35,20 +27,15 @@
     chains = ch.Chains(ndim)
 
     # Check cannot add samples with different ndim.
-    with pytest.raises(TypeError):
-<<<<<<< HEAD
-        chains.add_chain(np.zeros((2,9)), np.zeros(2))
-
-    with pytest.raises(TypeError):
-        chains.add_chain(np.zeros((2,8)), np.zeros(3))
-=======
-        ndim_tmp = 9
-        chains.add_chain(np.zeros((2, ndim_tmp)))
->>>>>>> 9ca55571
+    ndim_tmp = 9
+    with pytest.raises(TypeError):
+        chains.add_chain(np.zeros((2,ndim_tmp)), np.zeros(2))
+
+    with pytest.raises(TypeError):
+        chains.add_chain(np.zeros((2,ndim)), np.zeros(3))
 
     # Add random samples1.
     np.random.seed(40)
-<<<<<<< HEAD
     samples1      = np.random.randn(nsamples1,ndim)
     ln_posterior1 = np.random.randn(nsamples1)
 
@@ -65,27 +52,13 @@
 
     random_sample = np.random.randint(nsamples1)
     random_dim    = 4
-    assert chains.samples[random_sample,random_dim]  == samples1[random_sample,random_dim]
-    assert chains.ln_posterior[random_sample]        == ln_posterior1[random_sample]
-=======
-    samples1 = np.random.randn(nsamples1, ndim)
-    chains.add_chain(samples1)
-
-    # Checks after added first chain.
-    assert chains.nchains == 1
-    assert chains.nsamples == nsamples1
-    assert len(chains.start_indices) == 2
-    assert chains.start_indices[0] == 0
-    assert chains.start_indices[1] == nsamples1
-    random_sample = np.random.randint(nsamples1)
-    random_dim    = 4
-    assert chains.samples[random_sample, random_dim] \
-        == samples1[random_sample, random_dim]
->>>>>>> 9ca55571
+    assert chains.samples[random_sample,random_dim]  \
+            == samples1[random_sample,random_dim]
+    assert chains.ln_posterior[random_sample]        \
+            == ln_posterior1[random_sample]
 
     # Add random samples2
     nsamples2 = 3000
-<<<<<<< HEAD
     samples2      = np.random.randn(nsamples2,ndim)
     ln_posterior2 = np.random.randn(nsamples2)
     chains.add_chain(samples2, ln_posterior2)
@@ -102,32 +75,17 @@
  
     random_sample =  nsamples1 + np.random.randint(nsamples2)
     random_dim    =  3
-    assert chains.samples[random_sample,random_dim]  == samples2[random_sample-nsamples1,random_dim]
-    assert chains.ln_posterior[random_sample]        == ln_posterior2[random_sample-nsamples1]
+    assert chains.samples[random_sample,random_dim]  \
+            == samples2[random_sample-nsamples1,random_dim]
+    assert chains.ln_posterior[random_sample]        \
+            == ln_posterior2[random_sample-nsamples1]
     random_sample = np.random.randint(nsamples1)
     random_dim    =  7
-    assert chains.samples[random_sample,random_dim] == samples1[random_sample,random_dim]
-    assert chains.ln_posterior[random_sample]       == ln_posterior1[random_sample]
-=======
-    samples2  = np.random.randn(nsamples2, ndim)
-    chains.add_chain(samples2)
-
-    # Checks after added second chain.
-    assert chains.nchains == 2
-    assert chains.nsamples == nsamples1 + nsamples2
-    assert len(chains.start_indices) == 3
-    assert chains.start_indices[0] == 0
-    assert chains.start_indices[1] == nsamples1
-    assert chains.start_indices[2] == nsamples1 + nsamples2
-    random_sample =  nsamples1 + np.random.randint(nsamples2)
-    random_dim =  3
-    assert chains.samples[random_sample, random_dim] \
-        == samples2[random_sample - nsamples1, random_dim]
-    random_sample = np.random.randint(nsamples1)
-    random_dim = 7
-    assert chains.samples[random_sample, random_dim] == \
-        samples1[random_sample, random_dim]
->>>>>>> 9ca55571
+    assert chains.samples[random_sample,random_dim] \
+            == samples1[random_sample,random_dim]
+    assert chains.ln_posterior[random_sample]       \
+            == ln_posterior1[random_sample]
+
 
 def test_add_chains_2d_and_copy():
 
@@ -139,16 +97,11 @@
 
     # Set up samples1.
     np.random.seed(50)
-<<<<<<< HEAD
-    samples1      = np.random.randn(nsamples1*nchains1,ndim)
-    ln_posterior1 = np.random.randn(nsamples1*nchains1)
-=======
-    samples1 = np.random.randn(nsamples1 * nchains1, ndim)
->>>>>>> 9ca55571
+    samples1      = np.random.randn(nsamples1 * nchains1,ndim)
+    ln_posterior1 = np.random.randn(nsamples1 * nchains1)
 
     # Check cannot add samples with different ndim.
     with pytest.raises(TypeError):
-<<<<<<< HEAD
         chains.add_chains_2d(np.zeros((2,ndim+1)),np.zeros(2),1)
     with pytest.raises(ValueError):
         chains.add_chains_2d(samples1,ln_posterior1,nchains1+1)
@@ -158,18 +111,20 @@
     chains.add_chains_2d(samples1,ln_posterior1,nchains1)
 
     assert chains.nchains            == nchains1
-    assert chains.nsamples           == nsamples1*nchains1
-    assert len(chains.start_indices) == nchains1+1
+    assert chains.nsamples           == nsamples1 * nchains1
+    assert len(chains.start_indices) == nchains1 + 1
     for i in range(nchains1+1):
-        assert chains.start_indices[i] == i*nsamples1
-    assert chains.samples.shape[0]        == nsamples1*nchains1
-    assert chains.samples.shape[1]        == ndim
-    assert chains.ln_posterior.shape[0]   == nsamples1*nchains1
-
-    random_sample = np.random.randint(nsamples1*nchains1)
+        assert chains.start_indices[i] == i * nsamples1
+    assert chains.samples.shape[0]        == nsamples1 * nchains1
+    assert chains.samples.shape[1]        == ndim
+    assert chains.ln_posterior.shape[0]   == nsamples1 * nchains1
+
+    random_sample = np.random.randint(nsamples1 * nchains1)
     random_dim    = 0
-    assert chains.samples[random_sample,random_dim] == samples1[random_sample,random_dim]
-    assert chains.ln_posterior[random_sample]       == ln_posterior1[random_sample]
+    assert chains.samples[random_sample,random_dim] \
+            == samples1[random_sample,random_dim]
+    assert chains.ln_posterior[random_sample]       \
+            == ln_posterior1[random_sample]
 
     nsamples2 = 100
     nchains2  = 300
@@ -179,180 +134,96 @@
 
     chains.add_chains_2d(samples2,ln_posterior2,nchains2)
 
-    assert chains.nchains  == nchains1+nchains2
-    assert chains.nsamples == nsamples1*nchains1 + nsamples2*nchains2 
+    assert chains.nchains  == nchains1 + nchains2
+    assert chains.nsamples == nsamples1 * nchains1 + nsamples2 * nchains2 
     assert len(chains.start_indices) == nchains1 + nchains2 + 1
     for i in range(nchains1):
         assert chains.start_indices[i] == i*nsamples1
     for i in range(nchains1,nchains2+1):
-        assert chains.start_indices[i+nchains1] == nchains1*nsamples1 + i*nsamples2
-    assert chains.samples.shape[0]        == nsamples1*nchains1 + nsamples2*nchains2
-    assert chains.samples.shape[1]        == ndim
-    assert chains.ln_posterior.shape[0]   == nsamples1*nchains1 + nsamples2*nchains2
+        assert chains.start_indices[i+nchains1] == nchains1 * nsamples1 + i * nsamples2
+    assert chains.samples.shape[0]        == nsamples1 * nchains1 + nsamples2 * nchains2
+    assert chains.samples.shape[1]        == ndim
+    assert chains.ln_posterior.shape[0]   == nsamples1 * nchains1 + nsamples2 * nchains2
 
     random_sample = np.random.randint(nsamples1)
     random_dim    =  5
-    assert chains.samples[random_sample,random_dim] == samples1[random_sample,random_dim]
-    assert chains.ln_posterior[random_sample]       == ln_posterior1[random_sample]
+    assert chains.samples[random_sample,random_dim] \
+            == samples1[random_sample,random_dim]
+    assert chains.ln_posterior[random_sample]       \
+            == ln_posterior1[random_sample]
     random_sample = nsamples1*nchains1 + np.random.randint(nsamples2*nchains2)
     random_dim    = 2
-    assert chains.samples[random_sample,random_dim] == samples2[random_sample-nsamples1*nchains1,random_dim]
-    assert chains.ln_posterior[random_sample]       == ln_posterior2[random_sample-nsamples1*nchains1]
-
-    chians2 = chains.copy()
-
-    assert chains.nchains  == nchains1+nchains2
-    assert chains.nsamples == nsamples1*nchains1 + nsamples2*nchains2 
-    assert len(chains.start_indices) == nchains1 + nchains2 + 1
-=======
-        ndim_tmp = 9
-        chains.add_chains_2d(np.zeros((2, ndim_tmp)), 1)
-    
-    # Check cannot add chains when number of samples is not multiple of the   
-    # number of chains.
-    with pytest.raises(ValueError):
-        chains.add_chains_2d(samples1, nchains1 + 1)
-
-    # Add samples1.
-    chains.add_chains_2d(samples1, nchains1)
-
-    # Checks after added first set of chains.
-    assert chains.nchains == nchains1
+    assert chains.samples[random_sample,random_dim] \
+            == samples2[random_sample-nsamples1*nchains1,random_dim]
+    assert chains.ln_posterior[random_sample]       \
+            == ln_posterior2[random_sample-nsamples1*nchains1]
+
+    chains2 = chains.copy()
+
+    assert chains2.nchains  == nchains1 + nchains2
+    assert chains2.nsamples == nsamples1 * nchains1 + nsamples2 * nchains2 
+    assert len(chains2.start_indices) == nchains1 + nchains2 + 1
+
+    for i in range(nchains1):
+        assert chains2.start_indices[i] == i * nsamples1
+    for i in range(nchains1,nchains2+1):
+        assert chains.start_indices[i+nchains1] == nchains1*nsamples1 + i*nsamples2
+    assert chains2.samples.shape[0]        == nsamples1*nchains1 + nsamples2*nchains2
+    assert chains2.samples.shape[1]        == ndim
+    assert chains2.ln_posterior.shape[0]   == nsamples1*nchains1 + nsamples2*nchains2
+
+    random_sample = np.random.randint(nsamples1)
+    random_dim    =  5
+    assert chains2.samples[random_sample,random_dim] \
+            == samples1[random_sample,random_dim]
+    assert chains2.ln_posterior[random_sample]       \
+            == ln_posterior1[random_sample]
+    random_sample = nsamples1*nchains1 + np.random.randint(nsamples2*nchains2)
+    random_dim    = 2
+    assert chains2.samples[random_sample,random_dim] \
+            == samples2[random_sample-nsamples1*nchains1,random_dim]
+    assert chains2.ln_posterior[random_sample]       \
+            == ln_posterior2[random_sample-nsamples1*nchains1]
+
+
+def test_add_chains_3d():
+
+    ndim = 5
+    nsamples1 = 100
+    nchains1 = 50
+
+    chains = ch.Chains(ndim)
+
+    np.random.seed(3)
+    samples1      = np.random.randn(nchains1 ,nsamples1, ndim)
+    ln_posterior1 = np.random.randn(nchains1 ,nsamples1)
+
+    # Check cannot add sampes with different ndim
+    with pytest.raises(TypeError):
+        chains.add_chains_3d(np.zeros((2,2,ndim+1)))
+    with pytest.raises(TypeError):
+        chains.add_chains_3d(np.zeros((2,2,ndim)),np.zeros(1,2))
+    with pytest.raises(TypeError):
+        chains.add_chains_3d(np.zeros((2,2,ndim)),np.zeros(2,1))
+
+    chains.add_chains_3d(samples1,ln_posterior1)
+
+    assert chains.nchains  == nchains1
     assert chains.nsamples == nsamples1 * nchains1
     assert len(chains.start_indices) == nchains1 + 1
     for i in range(nchains1 + 1):
         assert chains.start_indices[i] == i * nsamples1
+    assert chains.samples.shape[0]        == nsamples1 * nchains1
+    assert chains.samples.shape[1]        == ndim
+    assert chains.ln_posterior.shape[0]   == nsamples1 * nchains1
+
     random_sample = np.random.randint(nsamples1 * nchains1)
-    random_dim = 0
-    assert chains.samples[random_sample,random_dim] == \
-        samples1[random_sample,random_dim]
-
-    # Set up samples2.
-    nsamples2 = 100
-    nchains2 = 300    
-    samples2 = np.random.randn(nsamples2 * nchains2, ndim)
-
-    # Add samples2.
-    chains.add_chains_2d(samples2, nchains2)
-
-    # Checks after added second set of chains.
-    assert chains.nchains == nchains1 + nchains2
-    assert chains.nsamples == nsamples1 * nchains1 + nsamples2 * nchains2 
-    assert len(chains.start_indices) == nchains1 + nchains2 + 1
-    for i in range(nchains1):
-        assert chains.start_indices[i] == i * nsamples1
-    for i in range(nchains1, nchains2 + 1):
-        assert chains.start_indices[i + nchains1] \
-            == nchains1 * nsamples1 + i * nsamples2
-    random_sample = np.random.randint(nsamples1)
-    random_dim =  5
-    assert chains.samples[random_sample, random_dim] \
-        == samples1[random_sample, random_dim]
-    random_sample = nsamples1 * nchains1 \
-        + np.random.randint(nsamples2 * nchains2)
-    random_dim = 2
-    assert chains.samples[random_sample,random_dim] \
-        == samples2[random_sample - nsamples1 * nchains1, random_dim]
-
-    # Copy chain
-    chains2 = chains.copy()
-
-    # Checks on copy.
-    assert chains2.nchains == nchains1 + nchains2
-    assert chains2.nsamples == nsamples1 * nchains1 + nsamples2 * nchains2 
-    assert len(chains2.start_indices) == nchains1 + nchains2 + 1
->>>>>>> 9ca55571
-    for i in range(nchains1):
-        assert chains2.start_indices[i] == i * nsamples1
-    for i in range(nchains1,nchains2+1):
-<<<<<<< HEAD
-        assert chains.start_indices[i+nchains1] == nchains1*nsamples1 + i*nsamples2
-    assert chains.samples.shape[0]        == nsamples1*nchains1 + nsamples2*nchains2
-    assert chains.samples.shape[1]        == ndim
-    assert chains.ln_posterior.shape[0]   == nsamples1*nchains1 + nsamples2*nchains2
-
-    random_sample = np.random.randint(nsamples1)
-    random_dim    =  5
-    assert chains.samples[random_sample,random_dim] == samples1[random_sample,random_dim]
-    assert chains.ln_posterior[random_sample]       == ln_posterior1[random_sample]
-    random_sample = nsamples1*nchains1 + np.random.randint(nsamples2*nchains2)
-    random_dim    = 2
-    assert chains.samples[random_sample,random_dim] == samples2[random_sample-nsamples1*nchains1,random_dim]
-    assert chains.ln_posterior[random_sample]       == ln_posterior2[random_sample-nsamples1*nchains1]
-=======
-        assert chains2.start_indices[i+nchains1] \
-            == nchains1*nsamples1 + i*nsamples2
-    random_sample = np.random.randint(nsamples1)
-    random_dim = 6
-    assert chains2.samples[random_sample,random_dim] \
-        == samples1[random_sample,random_dim]
-    random_sample = nsamples1 * nchains1 \
-        + np.random.randint(nsamples2 * nchains2)
-    random_dim = 3
-    assert chains2.samples[random_sample,random_dim] \
-        == samples2[random_sample-nsamples1*nchains1,random_dim]
->>>>>>> 9ca55571
-
-def test_add_chains_3d():
-
-    ndim = 5
-    nsamples1 = 100
-    nchains1 = 50
-
-    chains = ch.Chains(ndim)
-
-    np.random.seed(3)
-<<<<<<< HEAD
-    samples1      = np.random.randn(nchains1,nsamples1,ndim)
-    ln_posterior1 = np.random.randn(nchains1,nsamples1)
-=======
-    samples1 = np.random.randn(nchains1, nsamples1, ndim)
->>>>>>> 9ca55571
-
-    # Check cannot add sampes with different ndim
-    with pytest.raises(TypeError):
-<<<<<<< HEAD
-        chains.add_chains_3d(np.zeros((2,2,ndim+1)))
-    with pytest.raises(TypeError):
-        chains.add_chains_3d(np.zeros((2,2,ndim)),np.zeros(1,2))
-    with pytest.raises(TypeError):
-        chains.add_chains_3d(np.zeros((2,2,ndim)),np.zeros(2,1))
-
-    chains.add_chains_3d(samples1,ln_posterior1)
-
-    assert chains.nchains  == nchains1
-    assert chains.nsamples == nsamples1*nchains1
-    assert len(chains.start_indices) == nchains1+1
-    for i in range(nchains1+1):
-        assert chains.start_indices[i] == i*nsamples1
-    assert chains.samples.shape[0]        == nsamples1*nchains1
-    assert chains.samples.shape[1]        == ndim
-    assert chains.ln_posterior.shape[0]   == nsamples1*nchains1
-
-    random_sample = np.random.randint(nsamples1*nchains1)
     random_dim    = 3
-    assert chains.samples[random_sample,random_dim] == samples1[random_sample//nsamples1,random_sample%nsamples1,random_dim]
-    assert chains.ln_posterior[random_sample]       == ln_posterior1[random_sample//nsamples1,random_sample%nsamples1]
-=======
-        ndim_tmp = 9
-        chains.add_chains_3d(np.zeros((2, 2, ndim_tmp)))
-
-    # Add samples1
-    chains.add_chains_3d(samples1)
-
-    # Checks after added first set of chains.
-    assert chains.nchains == nchains1
-    assert chains.nsamples == nsamples1 * nchains1
-    assert len(chains.start_indices) == nchains1 + 1
-    for i in range(nchains1 + 1):
-        assert chains.start_indices[i] == i * nsamples1
-    random_sample = np.random.randint(nsamples1 * nchains1)
-    random_dim = 3
-    assert chains.samples[random_sample,random_dim] \
-        == samples1[random_sample // nsamples1, 
-                    random_sample % nsamples1,
-                    random_dim]
->>>>>>> 9ca55571
+    assert chains.samples[random_sample,random_dim] \
+            == samples1[random_sample // nsamples1,random_sample % nsamples1,random_dim]
+    assert chains.ln_posterior[random_sample]       \
+            == ln_posterior1[random_sample // nsamples1,random_sample % nsamples1]
+
 
     nsamples2 = 100
     nchains2  = 300
@@ -360,63 +231,41 @@
     samples2      = np.random.randn(nchains2,nsamples2,ndim)
     ln_posterior2 = np.random.randn(nchains2,nsamples2)
 
-<<<<<<< HEAD
+    # Add samples2
     chains.add_chains_3d(samples2, ln_posterior2)
 
-    assert chains.nchains  == nchains1+nchains2
-=======
-    # Add samples2
-    chains.add_chains_3d(samples2)
-
     # Checks after added second set of chains.
-    assert chains.nchains == nchains1+nchains2
->>>>>>> 9ca55571
-    assert chains.nsamples == nsamples1*nchains1 + nsamples2*nchains2 
+    assert chains.nchains  == nchains1 + nchains2
+    assert chains.nsamples == nsamples1 * nchains1 + nsamples2 * nchains2 
     assert len(chains.start_indices) == nchains1 + nchains2 + 1
     for i in range(nchains1):
         assert chains.start_indices[i] == i*nsamples1
     for i in range(nchains1,nchains2+1):
-<<<<<<< HEAD
-        assert chains.start_indices[i+nchains1] == nchains1*nsamples1 + i*nsamples2
-    assert chains.samples.shape[0]        == nsamples1*nchains1 + nsamples2*nchains2
-    assert chains.samples.shape[1]        == ndim
-    assert chains.ln_posterior.shape[0]   == nsamples1*nchains1 + nsamples2*nchains2
+        assert chains.start_indices[i + nchains1] \
+                == nchains1 * nsamples1 + i * nsamples2
+
+    assert chains.samples.shape[0]        == nsamples1 * nchains1 + nsamples2 * nchains2
+    assert chains.samples.shape[1]        == ndim
+    assert chains.ln_posterior.shape[0]   == nsamples1 * nchains1 + nsamples2 * nchains2
 
     random_sample = np.random.randint(nsamples1)
     random_dim    =  4
-    assert chains.samples[random_sample,random_dim] == samples1[random_sample//nsamples1,random_sample%nsamples1,random_dim]
-    assert chains.ln_posterior[random_sample]       == ln_posterior1[random_sample//nsamples1,random_sample%nsamples1]
-    random_sample_sub = np.random.randint(nsamples2*nchains2)
-    random_sample     = nsamples1*nchains1 + random_sample_sub
+    assert chains.samples[random_sample,random_dim] \
+            == samples1[random_sample // nsamples1,random_sample % nsamples1,random_dim]
+    assert chains.ln_posterior[random_sample]       \
+            == ln_posterior1[random_sample // nsamples1,random_sample % nsamples1]
+    random_sample_sub = np.random.randint(nsamples2 * nchains2)
+    random_sample     = nsamples1 * nchains1 + random_sample_sub
     random_dim    = 2
-    assert chains.samples[random_sample,random_dim] == samples2[random_sample_sub//nsamples2,random_sample_sub%nsamples2,random_dim]
-    assert chains.ln_posterior[random_sample]       == ln_posterior2[random_sample_sub//nsamples2,random_sample_sub%nsamples2]
+    assert chains.samples[random_sample,random_dim] \
+            == samples2[random_sample_sub//nsamples2,random_sample_sub%nsamples2,random_dim]
+    assert chains.ln_posterior[random_sample]       \
+            == ln_posterior2[random_sample_sub // nsamples2,random_sample_sub % nsamples2]
 
 
 def test_get_indexes():
 
     ndim      = 10 
-=======
-        assert chains.start_indices[i + nchains1] \
-            == nchains1 * nsamples1 + i * nsamples2
-    random_sample = np.random.randint(nsamples1)
-    random_dim =  4
-    assert chains.samples[random_sample,random_dim] \
-        == samples1[random_sample // nsamples1,
-                    random_sample % nsamples1,
-                    random_dim]
-    random_sample_sub = np.random.randint(nsamples2 * nchains2)
-    random_sample  = nsamples1 * nchains1 + random_sample_sub
-    random_dim = 2
-    assert chains.samples[random_sample,random_dim] \
-        == samples2[random_sample_sub // nsamples2,
-                    random_sample_sub % nsamples2,
-                    random_dim]
-
-def test_get_indices():
-
-    ndim = 10 
->>>>>>> 9ca55571
     nsamples1 = 300
 
     chains = ch.Chains(ndim)
@@ -455,15 +304,17 @@
     chains1 = ch.Chains(ndim)    
     nsamples1 = 100
     nchains1 = 60
-    samples1 = np.random.randn(nsamples1 * nchains1, ndim)
-    chains1.add_chains_2d(samples1, nchains1)
+    samples1      = np.random.randn(nsamples1 * nchains1, ndim)
+    ln_posterior1 = np.random.randn(nsamples1 * nchains1)
+    chains1.add_chains_2d(samples1, ln_posterior1, nchains1)
 
     # Set up second Chains object.
     chains2 = ch.Chains(ndim)
     nsamples2 = 100
     nchains2 = 300
-    samples2 = np.random.randn(nsamples2 * nchains2, ndim)
-    chains2.add_chains_2d(samples2, nchains2)
+    samples2      = np.random.randn(nsamples2 * nchains2, ndim)
+    ln_posterior2 = np.random.randn(nsamples2 * nchains2)
+    chains2.add_chains_2d(samples2, ln_posterior2, nchains2)
 
     # Copy chain1 and then add chains2.
     chains_added = chains1.copy()
@@ -497,15 +348,17 @@
     chains1 = ch.Chains(ndim)    
     nsamples1 = 100
     nchains1 = 60
-    samples1 = np.random.randn(nsamples1 * nchains1, ndim)
-    chains1.add_chains_2d(samples1, nchains1)
+    samples1      = np.random.randn(nsamples1 * nchains1, ndim)
+    ln_posterior1 = np.random.randn(nsamples1 * nchains1)
+    chains1.add_chains_2d(samples1, ln_posterior1, nchains1)
 
     # Set up second Chains object.
     chains2 = ch.Chains(ndim)
-    nsamples2 = 100
+    nsamples2 = 120
     nchains2 = 300
-    samples2 = np.random.randn(nsamples2 * nchains2, ndim)
-    chains2.add_chains_2d(samples2, nchains2)
+    samples2      = np.random.randn(nsamples2 * nchains2, ndim)
+    ln_posterior2 = np.random.randn(nsamples2 * nchains2)
+    chains2.add_chains_2d(samples2, ln_posterior2, nchains2)
 
     # Copy chain1 and then add chains2.
     chains_added = chains1.copy()
@@ -528,14 +381,17 @@
 
     chains = ch.Chains(ndim)    
     np.random.seed(40)
-    samples1 = np.random.randn(nsamples1, ndim)
-    chains.add_chain(samples1)    
+    samples1      = np.random.randn(nsamples1, ndim)
+    ln_posterior1 = np.random.randn(nsamples1)
+    chains.add_chain(samples1, ln_posterior1)    
         
-    samples2 = np.random.randn(nsamples2, ndim)
-    chains.add_chain(samples2)    
-    
-    samples3 = np.random.randn(nsamples3, ndim)
-    chains.add_chain(samples3)    
+    samples2      = np.random.randn(nsamples2, ndim)
+    ln_posterior2 = np.random.randn(nsamples2)
+    chains.add_chain(samples2, ln_posterior2)    
+        
+    samples3      = np.random.randn(nsamples3, ndim)
+    ln_posterior3 = np.random.randn(nsamples3)
+    chains.add_chain(samples3, ln_posterior3)            
     
     chains_blocked = chains.copy()
 
