--- conflicted
+++ resolved
@@ -10,24 +10,16 @@
     Split the data in a chains instance into two (e.g. training and test sets) 
     so that the new chains instances can be used for training and calculationg 
     the evidence on the "test" set.
-<<<<<<< HEAD
+
     Chains are split so that the first chains in the original chains object go 
     into the training set and the following go into the test set.
-=======
-
-    Chains are split so that the first chains in the original chains object go 
-    into the training set and the following go into the test set.
-
->>>>>>> 9b9d5060
+
     Args:
         - chains: 
             Instance of a chains class containing the data to be split.
         - training_proportion: 
             The ratio of the data to be used in training (default=0.5)
-<<<<<<< HEAD
-=======
-
->>>>>>> 9b9d5060
+
     Returns: (chains_train, chains_test)
         - chains_train: 
             Instance of a chains class containing chains to be used to fit the 
@@ -35,10 +27,7 @@
         - chains_test: 
             Instance of a chains class containing chains to be used to calculate
             the evidence (e.g. testing).
-<<<<<<< HEAD
-=======
-
->>>>>>> 9b9d5060
+
     Raises:
         - ValueError: 
             Raised if training_proportion is not strictly between 0 and 1.
@@ -87,10 +76,7 @@
     """
     Pull out the correct indexes for the chains of the validation and training 
     sets.
-<<<<<<< HEAD
-=======
-
->>>>>>> 9b9d5060
+
     Args:
         - long i_fold: 
             Cross validation iteration to perform.
@@ -101,10 +87,7 @@
         - list indexes: 
             List of the chains to be used in fold validation that need to be 
             split.
-<<<<<<< HEAD
-=======
-
->>>>>>> 9b9d5060
+
     Returns:
         - list indexes_val: 
             List of indexes for the validation set.
@@ -152,10 +135,7 @@
     chunk). This procedure is performed for all the chunks and the average 
     (mean) variance from all the chunks is computed and return.  This can be 
     used to decide which hyper parameters list was better.
-<<<<<<< HEAD
-=======
-
->>>>>>> 9b9d5060
+
     Args:
         - chains: 
             instance of a chains class with training data (to be split into 
@@ -174,18 +154,12 @@
         - bool verbose: 
             Set to True to print results from cross validation evidence 
             calculations (default=False).
-<<<<<<< HEAD
-=======
-
->>>>>>> 9b9d5060
+
     Returns:
         - list validation_variances: 
             Mean validation variance (averaged over nfolds) for each 
             hyperparameter.
-<<<<<<< HEAD
-=======
-
->>>>>>> 9b9d5060
+
     Raises:
         - ValueError: 
             Raised if MODEL is not one of the posible models
