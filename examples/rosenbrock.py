--- conflicted
+++ resolved
@@ -214,8 +214,7 @@
         hm.logs.low_log('Best hyper-parameter = {}'
             .format(best_hyper_param))
         hm.logs.low_log('---------------------------------')
-
-<<<<<<< HEAD
+        
         # Fit model.
         hm.logs.high_log('Fit model...')
         hm.logs.low_log('---------------------------------')
@@ -250,21 +249,6 @@
                                                                        * dx * dy
             hm.logs.low_log('dx = {}'.format(dx))
             hm.logs.low_log('dy = {}'.format(dy))    
-=======
-    # Create corner/triangle plot.
-    created_plots = False
-    if plot_corner:
-        
-        utils.plot_corner(samples.reshape((-1, ndim)))
-        if savefigs:
-            plt.savefig('examples/plots/rosenbrock_corner.png',
-                        bbox_inches='tight')
-        
-        utils.plot_getdist(samples.reshape((-1, ndim)))
-        if savefigs:
-            plt.savefig('examples/plots/rosenbrock_getdist.png',
-                        bbox_inches='tight')
->>>>>>> 23e007a0
         
         # ======================================================================
         # Display evidence computation results.
@@ -325,7 +309,6 @@
         created_plots = False
         if plot_corner and i_realisation == 0:
             
-<<<<<<< HEAD
             utils.plot_corner(samples.reshape((-1, ndim)))
             if savefigs:
                 plt.savefig('examples/plots/rosenbrock_corner.png',
@@ -389,55 +372,6 @@
 
             plt.show(block=False)  
             created_plots = True
-=======
-    # In 2D case, plot surface/image and samples.    
-    if plot_surface and ndim == 2:
-        
-        # Plot ln_posterior surface.
-        # ln_posterior_grid[ln_posterior_grid<-100.0] = -100.0 
-        i_chain = 0
-        ax = utils.plot_surface(ln_posterior_grid, x_grid, y_grid, 
-                                samples[i_chain,:,:].reshape((-1, ndim)), 
-                                lnprob[i_chain,:].reshape((-1, 1)))
-        # ax.set_zlim(-100.0, 0.0)                
-        ax.set_zlabel(r'$\log \mathcal{L}$')        
-        if savefigs:
-            plt.savefig('examples/plots/rosenbrock_lnposterior_surface.png',
-                        bbox_inches='tight')
-        
-        # Plot posterior image.
-        ax = utils.plot_image(np.exp(ln_posterior_grid), x_grid, y_grid, 
-                              samples.reshape((-1,ndim)),
-                              colorbar_label=r'$\mathcal{L}$')
-        # ax.set_clim(vmin=0.0, vmax=0.003)
-        if savefigs:
-            plt.savefig('examples/plots/rosenbrock_posterior_image.png',
-                        bbox_inches='tight')
-
-        # Evaluate model on grid.
-        model_grid, x_grid, y_grid = \
-            utils.eval_func_on_grid(model.predict, 
-                                    xmin=-10.0, xmax=10.0, 
-                                    ymin=-5.0, ymax=15.0, 
-                                    nx=1000, ny=1000)
-        # model_grid[model_grid<-100.0] = -100.0 
-        
-        # Plot model.
-        ax = utils.plot_image(model_grid, x_grid, y_grid, 
-                              colorbar_label=r'$\log \varphi$') 
-        # ax.set_clim(vmin=-2.0, vmax=2.0)
-        if savefigs:
-            plt.savefig('examples/plots/rosenbrock_model_image.png',
-                        bbox_inches='tight')
-        
-        # Plot exponential of model.
-        ax = utils.plot_image(np.exp(model_grid), x_grid, y_grid,
-                              colorbar_label=r'$\varphi$')
-        # ax.set_clim(vmin=0.0, vmax=10.0)        
-        if savefigs:
-            plt.savefig('examples/plots/rosenbrock_modelexp_image.png',
-                        bbox_inches='tight')
->>>>>>> 23e007a0
 
         # Save out realisations for voilin plot.
         evidence_inv_summary[i_realisation,0] = ev.evidence_inv
