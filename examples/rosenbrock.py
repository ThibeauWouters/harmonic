--- conflicted
+++ resolved
@@ -25,11 +25,7 @@
         - ymin: 
             Uniform prior minimum y edge (second dimension).
         - ymax: 
-<<<<<<< HEAD
-            Uniform prior maximum y edge (second dimension).                
-=======
             Uniform prior maximum y edge (second dimension).             
->>>>>>> cdf070aa
     Returns:
         - double: 
             Value of prior at specified point.
@@ -50,11 +46,7 @@
         - mu: 
             Mean (centre) of the prior.
         - sigma: 
-<<<<<<< HEAD
-            Standard deviation of prior.     
-=======
             Standard deviation of prior.   
->>>>>>> cdf070aa
     Returns:
         - double: 
             Value of prior at specified point.
@@ -73,11 +65,7 @@
         - a: 
             First parameter of Rosenbrock function.   
         - b: 
-<<<<<<< HEAD
-            First parameter of Rosenbrock function.    
-=======
             First parameter of Rosenbrock function. 
->>>>>>> cdf070aa
     Returns:
         - double: 
             Value of Rosenbrock at specified point.
@@ -104,11 +92,7 @@
         - b: 
             First parameter of Rosenbrock function.
         - ln_prior: 
-<<<<<<< HEAD
-            Prior function.   
-=======
             Prior function. 
->>>>>>> cdf070aa
     Returns:
         - double: 
             Posterior at specified point.
@@ -141,23 +125,25 @@
         - plot_surface: 
             Plot surface and samples if true.
         - verbose: 
-<<<<<<< HEAD
-            If True then display intermediate results.  
-=======
             If True then display intermediate results.
->>>>>>> cdf070aa
     Returns:
         - None.
     """
-    
+    hm.logs.low_log('---------------------------------')
     hm.logs.high_log('Rosenbrock example')
     hm.logs.high_log('Dimensionality = {}'.format(ndim)) 
     hm.logs.low_log('---------------------------------')   
+
     if ndim != 2:
         raise ValueError("Only ndim=2 is supported (ndim={} specified)"
             .format(ndim))
 
-    # Set parameters.
+    #===========================================================================
+    # Configure Parameters.
+    #===========================================================================
+    """
+    Configure machine learning parameters
+    """
     savefigs = True
     nfold = 2
     nhyper = 2
@@ -167,8 +153,9 @@
     hm.logs.low_log('Hyper-parameters = {}'.format(hyper_parameters))
     a = 1.0
     b = 100.0
-    
-    # Set prior parameters.
+    """
+    Set prior parameters.
+    """
     use_uniform_prior = True
     if use_uniform_prior:        
         xmin = -10.0
@@ -185,21 +172,35 @@
         hm.logs.low_log('a, b, mu, sigma = {}, {}, {}, {}'
             .format(a, b, mu, sigma))   
         ln_prior = partial(ln_prior_gaussian, mu=mu, sigma=sigma)
-    hm.logs.low_log('---------------------------------')
+
     # Start timer.
     clock = time.clock()
 
-    # Set up and run multiple simulations
+    #===========================================================================
+    # Begin multiple realisations of estimator
+    #===========================================================================
+    """
+    Set up and run multiple simulations
+    """
     n_realisations = 100
     evidence_inv_summary = np.zeros((n_realisations,3))
     for i_realisation in range(n_realisations):
 
         if n_realisations > 1:
+            hm.logs.low_log('---------------------------------')
             hm.logs.high_log('Realisation number = {}/{}'
                 .format(i_realisation, n_realisations))
-        
-        # Set up and run sampler.
+            hm.logs.low_log('---------------------------------')
+        
+        #=======================================================================
+        # Run Emcee to recover posterior sampels 
+        #=======================================================================
         hm.logs.high_log('Run sampling...')
+        hm.logs.low_log('---------------------------------')
+        """
+        Feed emcee the ln_posterior function, starting positions and recover 
+        chains.
+        """
         pos = np.random.rand(ndim * nchains).reshape((nchains, ndim)) * 0.1    
         sampler = emcee.EnsembleSampler(nchains, ndim, ln_posterior, 
                                         args=[ln_prior, a, b])
@@ -208,17 +209,29 @@
         samples = np.ascontiguousarray(sampler.chain[:,nburn:,:])
         lnprob = np.ascontiguousarray(sampler.lnprobability[:,nburn:])
 
-        # Calculate evidence using harmonic....
-
-        # Set up chains.
+        #=======================================================================
+        # Configure emcee chains for harmonic
+        #=======================================================================
+        hm.logs.high_log('Configure chains...')
+        hm.logs.low_log('---------------------------------')
+        """
+        Configure chains for the cross validation stage.
+        """
         chains = hm.Chains(ndim)
         chains.add_chains_3d(samples, lnprob)
         chains_train, chains_test = hm.utils.split_data(chains, 
                                                         training_proportion=0.5)
         
-        # Perform cross-validation.
+        #=======================================================================
+        # Perform cross-validation
+        #=======================================================================
         hm.logs.high_log('Perform cross-validation...')
         hm.logs.low_log('---------------------------------')
+        """
+        There are several different machine learning models. Cross-validation
+        allows the software to select the optimal model and the optimal model 
+        hyper-parameters for a given situation.
+        """
         validation_variances = \
             hm.utils.cross_validation(chains_train, \
                                     domain, \
@@ -235,9 +248,15 @@
             .format(best_hyper_param))
         hm.logs.low_log('---------------------------------')
         
-        # Fit model.
+        #=======================================================================
+        # Fit optimal model hyper-parameters
+        #=======================================================================
         hm.logs.high_log('Fit model...')
         hm.logs.low_log('---------------------------------')
+        """
+        Fit model by selecing the configuration of hyper-parameters which 
+        minimises the validation variances.
+        """
         model = hm.model.KernelDensityEstimate(ndim, 
                                             domain, 
                                             hyper_parameters=best_hyper_param)
@@ -245,16 +264,22 @@
         hm.logs.low_log('Fit success = {}'.format(fit_success))    
         hm.logs.low_log('---------------------------------')
 
-        # Use chains and model to compute evidence.
+        #=======================================================================
+        # Computing evidence using learnt model and emcee chains
+        #=======================================================================
         hm.logs.high_log('Compute evidence...')
+        hm.logs.low_log('---------------------------------')
+        """
+        Instantiates the evidence class with a given model. Adds some chains and 
+        computes the log-space evidence (marginal likelihood).
+        """
         ev = hm.Evidence(chains_test.nchains, model)    
         ev.add_chains(chains_test)
         ln_evidence, ln_evidence_std = ev.compute_ln_evidence()
         
         # Compute analytic evidence.
         if ndim == 2:
-            hm.logs.high_log('Compute evidence by high-resolution numerical \
-                              integration...')
+            hm.logs.high_log('Compute evidence by numerical integration...')
             hm.logs.low_log('---------------------------------')
             ln_posterior_func = partial(ln_posterior, ln_prior=ln_prior, \
                                         a=a, b=b)
@@ -265,14 +290,16 @@
                                         nx=1000, ny=1000)
             dx = x_grid[0,1] - x_grid[0,0]
             dy = y_grid[1,0] - y_grid[0,0]
-            evidence_numerical_integration = np.sum(np.exp(ln_posterior_grid)) \
-                                                                       * dx * dy
+            evidence_numerical_integration = \
+                                     np.sum(np.exp(ln_posterior_grid)) * dx * dy
             hm.logs.low_log('dx = {}'.format(dx))
             hm.logs.low_log('dy = {}'.format(dy))    
         
         # ======================================================================
         # Display evidence computation results.
         # ======================================================================
+        hm.logs.low_log('---------------------------------')
+        hm.logs.high_log('Evidence Statistics')
         hm.logs.low_log('---------------------------------')
         hm.logs.low_log('Evidence: numerical = {}, estimate = {}'
             .format(evidence_numerical_integration, np.exp(ln_evidence)))
@@ -287,6 +314,8 @@
         # ======================================================================
         # Display inverse evidence computation results.
         # ======================================================================
+        hm.logs.low_log('---------------------------------')
+        hm.logs.high_log('Inverse Evidence Statistics')
         hm.logs.low_log('---------------------------------')
         hm.logs.low_log('Inv Evidence: numerical = {}, estimate = {}'
             .format(1.0/evidence_numerical_integration, ev.evidence_inv))
@@ -306,6 +335,8 @@
         # Display more technical details for ln evidence.
         # ======================================================================
         hm.logs.low_log('---------------------------------')
+        hm.logs.high_log('Technical Details')
+        hm.logs.low_log('---------------------------------')
         hm.logs.low_log('lnargmax = {}, lnargmin = {}'
             .format(ev.lnargmax, ev.lnargmin))
         hm.logs.low_log('lnprobmax = {}, lnprobmin = {}'
@@ -313,8 +344,8 @@
         hm.logs.low_log('lnpredictmax = {}, lnpredictmin = {}'
             .format(ev.lnpredictmax, ev.lnpredictmin))
         hm.logs.low_log('---------------------------------')
-        hm.logs.low_log('mean shift = {}, max shift = {}'
-            .format(ev.mean_shift, ev.max_shift))
+        hm.logs.low_log('shift = {}, shift setting = {}'
+            .format(ev.shift_value, ev.shift))
         hm.logs.low_log('running sum total = {}'
             .format(sum(ev.running_sum)))
         hm.logs.low_log('running sum = \n{}'
@@ -398,9 +429,13 @@
         evidence_inv_summary[i_realisation,1] = ev.evidence_inv_var
         evidence_inv_summary[i_realisation,2] = ev.evidence_inv_var_var
 
+    #===========================================================================
+    # End Timer.
     clock = time.clock() - clock
     hm.logs.high_log('Execution time = {}s'.format(clock))
 
+    #===========================================================================
+    # Save out realisations of statistics for analysis.
     if n_realisations > 1:
         np.savetxt("examples/data/rosenbrock_evidence_inv" +
                    "_realisations.dat",
