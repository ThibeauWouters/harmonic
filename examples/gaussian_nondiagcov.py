import numpy as np
import sys
import emcee
import time 
import matplotlib.pyplot as plt
from functools import partial
from matplotlib import cm
sys.path.append(".")
import harmonic as hm
sys.path.append("examples")
import utils

# Setup Logging config
hm.logs.setup_logging()


def ln_analytic_evidence(ndim, cov):
    """
    Compute analytic evidence for nD Gaussian.
    Args:
        - ndim: 
            Dimension of Gaussian.
        - cov: 
            Covariance matrix.
    Returns:
        - double:
            Analytic evidence.
    """
    
    ln_norm_lik = 0.5*ndim*np.log(2*np.pi) + 0.5*np.log(np.linalg.det(cov))
    return ln_norm_lik


def ln_posterior(x, inv_cov):
    """
    Compute log_e of posterior.
    Args: 
        - x: 
            Position at which to evaluate posterior.
        - inv_cov: 
            Inverse covariance matrix.      
    Returns:
        - double: 
            Value of Gaussian at specified point.
    """
    
    return -np.dot(x,np.dot(inv_cov,x))/2.0


def init_cov(ndim):
    """
    Initialise random non-diagonal covariance matrix.
    Args: 
        - ndim: 
            Dimension of Gaussian.           
    Returns:
        - cov: 
            Covariance matrix of shape (ndim,ndim).
    """
    
    cov = np.zeros((ndim,ndim))
    diag_cov = np.ones(ndim) + np.random.randn(ndim)*0.1
    np.fill_diagonal(cov, diag_cov)
    
    for i in range(ndim-1):
        cov[i,i+1] = (-1)**i * 0.5*np.sqrt(cov[i,i]*cov[i+1,i+1])
        cov[i+1,i] = cov[i,i+1]
    
    return cov


def run_example(ndim=2, nchains=100, samples_per_chain=1000, 
                nburn=500, verbose=True, 
                plot_corner=False, plot_surface=False):
    """
    Run Gaussian example with non-diagonal covariance matrix.
    Args: 
        - ndim: 
            Dimension of Gaussian.
        - nchains: 
            Number of chains.
        - samples_per_chain: 
            Number of samples per chain.
        - nburn: 
            Number of burn in samples.
        - plot_corner: 
            Plot marginalised distributions if true.
        - plot_surface: 
            Plot surface and samples if true.
        - verbose: 
            If True then display intermediate results.
        
    Returns:
        - None.
    """
    
    hm.logs.high_log('Non-diagonal Covariance Guassian example')
    hm.logs.high_log('Dimensionality = {}'.format(ndim))
    hm.logs.low_log('---------------------------------')
    savefigs = True

    # Initialise covariance matrix.
    cov = init_cov(ndim)
    inv_cov = np.linalg.inv(cov)    
    hm.logs.low_log('Covariance matrix = {}'.format(cov))
    hm.logs.low_log('---------------------------------')
    # Start timer.
    clock = time.clock()
    
    # Run multiple realisations.
    n_realisations = 1
    evidence_inv_summary = np.zeros((n_realisations,3))
    for i_realisation in range(n_realisations):
        
        if n_realisations > 0:
            hm.logs.high_log('Realisation = {}/{}'
                .format(i_realisation, n_realisations))

        # Set up and run sampler.
        hm.logs.high_log('Run sampling...')
        hm.logs.low_log('---------------------------------')
        pos = np.random.rand(ndim * nchains).reshape((nchains, ndim))
        hm.logs.low_log('pos.shape = {}'.format(pos.shape))
        sampler = emcee.EnsembleSampler(nchains, ndim, \
                                        ln_posterior, args=[inv_cov])
        rstate = np.random.get_state() # Set random state to repeatable 
                                       # across calls.
        (pos, prob, state) = sampler.run_mcmc(pos, samples_per_chain,  
                                              rstate0=rstate) 
        samples = np.ascontiguousarray(sampler.chain[:,nburn:,:])
        lnprob = np.ascontiguousarray(sampler.lnprobability[:,nburn:])
            
        # Calculate evidence using harmonic....
        
        # Set up chains.
        chains = hm.Chains(ndim)
        chains.add_chains_3d(samples, lnprob)
        chains_train, chains_test = hm.utils.split_data(chains, \
                                                    training_proportion=0.05)
        hm.logs.low_log('---------------------------------')
        
        # Fit model.
        hm.logs.high_log('Fit model...')
        hm.logs.low_log('---------------------------------')
        r_scale = np.sqrt(ndim-1)
        hm.logs.low_log('r scale = {}'.format(r_scale))
        domains = [r_scale*np.array([1E-1,1E0])]
        hm.logs.low_log('Domain = {}'.format(domains))
        model = hm.model.HyperSphere(ndim, domains)
        fit_success, objective = model.fit(chains_train.samples, \
                                           chains_train.ln_posterior)        
        hm.logs.low_log('model.R = {}'.format(model.R))    
        # model.set_R(1.0)
        # if verbose: print("model.R = {}\n".format(model.R))
        hm.logs.low_log('Fit success = {}'.format(fit_success))    
        hm.logs.low_log('Objective = {}'.format(objective))    
        hm.logs.low_log('---------------------------------')
        # Use chains and model to compute inverse evidence.
        hm.logs.high_log('Compute evidence...')
        ev = hm.Evidence(chains_test.nchains, model)    
        # ev.set_mean_shift(0.0)
        ev.add_chains(chains_test)
        ln_evidence, ln_evidence_std = ev.compute_ln_evidence()

        # Compute analytic evidence.
        if i_realisation == 0:
            ln_evidence_analytic = ln_analytic_evidence(ndim, cov)

        # ======================================================================
        # Display evidence computation results.
        # ======================================================================
        hm.logs.low_log('---------------------------------')
        hm.logs.low_log('Evidence: analytic = {}, estimated = {}'
            .format(np.exp(ln_evidence_analytic), np.exp(ln_evidence)))
        hm.logs.low_log('Evidence: std = {}, std / estimate = {}'
            .format(np.exp(ln_evidence_std), \
                    np.exp(ln_evidence_std - ln_evidence)))
        diff = np.log(np.abs(np.exp(ln_evidence_analytic) - np.exp(ln_evidence)))
        hm.logs.high_log("Evidence: |analytic - estimate| / estimate = {}"
            .format(np.exp(diff - ln_evidence)))
        # ======================================================================
        # Display inverse evidence computation results.
        # ======================================================================
        hm.logs.low_log('---------------------------------')
        hm.logs.low_log('Inv Evidence: analytic = {}, estimate = {}'
            .format(np.exp(-ln_evidence_analytic), ev.evidence_inv))
        hm.logs.low_log('Inv Evidence: std = {}, std / estimate = {}'
            .format(np.sqrt(ev.evidence_inv_var), \
                    np.sqrt(ev.evidence_inv_var)/ev.evidence_inv))
        hm.logs.low_log('Inv Evidence: kurtosis = {}, \
                         sqrt( 2 / ( n_eff - 1 ) ) = {}'
            .format(ev.kurtosis, np.sqrt(2.0/(ev.n_eff-1))))     
        hm.logs.low_log('Inv Evidence: sqrt( var(var) ) / var = {}'
            .format(np.sqrt(ev.evidence_inv_var_var)/ev.evidence_inv_var))        
        hm.logs.high_log('Inv Evidence: |analytic - estimate| / estimate = {}'
            .format(np.abs(np.exp(-ln_evidence_analytic) \
                                  - ev.evidence_inv)/ev.evidence_inv))   
        # ======================================================================
        # Display more technical details for ln evidence.
        # ======================================================================
        hm.logs.low_log('---------------------------------')
        hm.logs.low_log('lnargmax = {}, lnargmin = {}'
            .format(ev.lnargmax, ev.lnargmin))
        hm.logs.low_log('lnprobmax = {}, lnprobmin = {}'
            .format(ev.lnprobmax, ev.lnprobmin))
        hm.logs.low_log('lnpredictmax = {}, lnpredictmin = {}'
            .format(ev.lnpredictmax, ev.lnpredictmin))
        hm.logs.low_log('---------------------------------')
        hm.logs.low_log('mean shift = {}, max shift = {}, min shift = {}'
            .format(ev.mean_shift, ev.max_shift, ev.min_shift))
        hm.logs.low_log('running sum total = {}'
            .format(sum(ev.running_sum))) 
        hm.logs.low_log('running_sum = \n{}'
            .format(ev.running_sum))
        hm.logs.low_log('nsamples_per_chain = \n{}'
            .format(ev.nsamples_per_chain))
        hm.logs.low_log('nsamples_eff_per_chain = \n{}'
            .format(ev.nsamples_eff_per_chain))
        hm.logs.low_log('===============================')
        # ======================================================================

        # ======================================================================
        # Create corner/triangle plot.
        # ======================================================================
        if plot_corner and i_realisation == 0:
            
            utils.plot_corner(samples.reshape((-1, ndim)))
            if savefigs:
                plt.savefig('examples/plots/gaussian_nondiagcov_corner.png',
                            bbox_inches='tight')
            
            utils.plot_getdist(samples.reshape((-1, ndim)))
            if savefigs:
                plt.savefig('examples/plots/gaussian_nondiagcov_getdist.png',
                            bbox_inches='tight')
                    
            plt.show()        
            
        # ======================================================================
        # In 2D case, plot surface/image and samples.  
        # ======================================================================
        if plot_surface and ndim == 2 and i_realisation == 0:
                    
            # ==================================================================
            # Define plot parameters.  
<<<<<<< HEAD
            # ==================================================================
=======
            # ================================================================== 
>>>>>>> 23e007a0
            nx = 50
            xmin = -3.0
            xmax = 3.0

            # ==================================================================
            # 2D surface plot of posterior. 
<<<<<<< HEAD
            # ==================================================================
=======
            # ================================================================== 
>>>>>>> 23e007a0
            ln_posterior_func = partial(ln_posterior, inv_cov=inv_cov)
            ln_posterior_grid, x_grid, y_grid = \
                utils.eval_func_on_grid(ln_posterior_func, 
                                        xmin=xmin, xmax=xmax, 
                                        ymin=xmin, ymax=xmax, 
                                        nx=nx, ny=nx)
            i_chain = 0
            ax = utils.plot_surface(np.exp(ln_posterior_grid), x_grid, y_grid, 
                                    samples[i_chain,:,:].reshape((-1, ndim)), 
                                    np.exp(lnprob[i_chain,:].reshape((-1, 1))),
<<<<<<< HEAD
                                    contour_z_offset=-0.5)
            # ax.set_zlim(-100.0, 0.0)                
=======
                                    contour_z_offset=-0.5, alpha=0.3)
               
>>>>>>> 23e007a0
            ax.set_zlabel(r'$\mathcal{L}$') 

            # Save.
            if savefigs:
                plt.savefig('examples/plots/gaussian_nondiagcov_posterior_surface.png'\
                    , bbox_inches='tight')

            plt.show(block=False)

            # ==================================================================
            # Image of posterior samples overlayed with contour plot.
            # ================================================================== 
            # Plot posterior image.
            ax = utils.plot_image(np.exp(ln_posterior_grid), x_grid, y_grid, 
                                  samples[i_chain].reshape((-1, ndim)),
                                  colorbar_label='$\mathcal{L}$',
<<<<<<< HEAD
                                  plot_contour=True)
            # Save.
            if savefigs:
                plt.savefig('examples/plots/gaussian_nondiagcov_posterior_image.png' \
=======
                                  plot_contour=True, markersize=1.0)
            # Save.
            if savefigs:
                plt.savefig('examples/plots/gaussian_nondiagcov_posterior_image.png'\
>>>>>>> 23e007a0
                    , bbox_inches='tight')

            plt.show(block=False) 
        
            # ==================================================================
            # Learnt model of the posterior 
            # ================================================================== 
            # Evaluate ln_posterior and model over grid.
            x = np.linspace(xmin, xmax, nx); y = np.linspace(xmin, xmax, nx)
            x, y = np.meshgrid(x, y)     
            ln_model_grid = np.zeros((nx,nx))      
            for i in range(nx):
                for j in range(nx):
<<<<<<< HEAD
                    ln_model_grid[i,j]=model.predict(np.array([x[i,j],y[i,j]]))

            i_chain = 0
            ax = utils.plot_surface(np.exp(ln_model_grid), x_grid, y_grid, 
                                    #samples[i_chain,:,:].reshape((-1, ndim)), 
                                    #np.exp(lnprob[i_chain,:].reshape((-1, 1))),
                                    contour_z_offset=-0.075)
            # ax.set_zlim(-100.0, 0.0)                
=======
                    ln_model_grid[i,j] =model.predict(np.array([x[i,j],y[i,j]]))

            i_chain = 0
            ax = utils.plot_surface(np.exp(ln_model_grid), x_grid, y_grid, 
                                    contour_z_offset=-0.075)              
>>>>>>> 23e007a0
            ax.set_zlabel(r'$\mathcal{L}$') 

            # Save.
            if savefigs:
<<<<<<< HEAD
                plt.savefig('examples/plots/gaussian_nondiagcov_surface.png' \
=======

                plt.savefig('examples/plots/gaussian_nondiagcov_surface.png'\
>>>>>>> 23e007a0
                    , bbox_inches='tight')

            plt.show(block=False)

            # ==================================================================
            # Projection of posteior onto x1,x2 plane with contours.
<<<<<<< HEAD
            # ================================================================== 
            # Plot posterior image.
            ax = utils.plot_image(np.exp(ln_model_grid), x_grid, y_grid, 
                                  # samples[i_chain].reshape((-1, ndim)),
                                  colorbar_label='$\mathcal{L}$',
                                  plot_contour=True)
            # Save.
            if savefigs:
                plt.savefig('examples/plots/gaussian_nondiagcov_image.png', 
                            bbox_inches='tight')

            plt.show(block=False) 
            # ================================================================== 
=======
            # ==================================================================
            # Plot posterior image.
            ax = utils.plot_image(np.exp(ln_model_grid), x_grid, y_grid, 
                                  colorbar_label='$\mathcal{L}$',
                                  plot_contour=True)
            # Save.

            plt.savefig('examples/plots/gaussian_nondiagcov_posterior_surface.png',
             bbox_inches='tight')
                    

            plt.show(block=False) 
            # ==================================================================
>>>>>>> 23e007a0
        
        evidence_inv_summary[i_realisation,0] = ev.evidence_inv
        evidence_inv_summary[i_realisation,1] = ev.evidence_inv_var
        evidence_inv_summary[i_realisation,2] = ev.evidence_inv_var_var
        
    clock = time.clock() - clock
    hm.logs.high_log('Execution_time = {}s'.format(clock))

    if n_realisations > 1:
        np.savetxt("examples/data/gaussian_nondiagcov_evidence_inv" +
                   "_realisations.dat",
                   evidence_inv_summary)
        evidence_inv_analytic_summary = np.zeros(1)
        evidence_inv_analytic_summary[0] = np.exp(-ln_evidence_analytic)
        np.savetxt("examples/data/gaussian_nondiagcov_evidence_inv" +
                   "_analytic.dat",
                   evidence_inv_analytic_summary)
    
    created_plots = True 
    if created_plots:
        input("\nPress Enter to continue...")
        

if __name__ == '__main__':
    
    # Define parameters.
    ndim = 2
    nchains = 100
    samples_per_chain = 5000
    nburn = 500     
    np.random.seed(10)
    
    # Run example.
    run_example(ndim, nchains, samples_per_chain, nburn, 
<<<<<<< HEAD
                plot_corner=True, plot_surface=True, verbose=False)
=======
                plot_corner=False, plot_surface=True, verbose=False)
>>>>>>> 23e007a0
<|MERGE_RESOLUTION|>--- conflicted
+++ resolved
@@ -108,7 +108,7 @@
     clock = time.clock()
     
     # Run multiple realisations.
-    n_realisations = 1
+    n_realisations = 100
     evidence_inv_summary = np.zeros((n_realisations,3))
     for i_realisation in range(n_realisations):
         
@@ -243,22 +243,14 @@
                     
             # ==================================================================
             # Define plot parameters.  
-<<<<<<< HEAD
-            # ==================================================================
-=======
-            # ================================================================== 
->>>>>>> 23e007a0
+            # ==================================================================
             nx = 50
             xmin = -3.0
             xmax = 3.0
 
             # ==================================================================
             # 2D surface plot of posterior. 
-<<<<<<< HEAD
-            # ==================================================================
-=======
-            # ================================================================== 
->>>>>>> 23e007a0
+            # ==================================================================
             ln_posterior_func = partial(ln_posterior, inv_cov=inv_cov)
             ln_posterior_grid, x_grid, y_grid = \
                 utils.eval_func_on_grid(ln_posterior_func, 
@@ -269,13 +261,8 @@
             ax = utils.plot_surface(np.exp(ln_posterior_grid), x_grid, y_grid, 
                                     samples[i_chain,:,:].reshape((-1, ndim)), 
                                     np.exp(lnprob[i_chain,:].reshape((-1, 1))),
-<<<<<<< HEAD
-                                    contour_z_offset=-0.5)
-            # ax.set_zlim(-100.0, 0.0)                
-=======
                                     contour_z_offset=-0.5, alpha=0.3)
                
->>>>>>> 23e007a0
             ax.set_zlabel(r'$\mathcal{L}$') 
 
             # Save.
@@ -292,17 +279,10 @@
             ax = utils.plot_image(np.exp(ln_posterior_grid), x_grid, y_grid, 
                                   samples[i_chain].reshape((-1, ndim)),
                                   colorbar_label='$\mathcal{L}$',
-<<<<<<< HEAD
-                                  plot_contour=True)
-            # Save.
-            if savefigs:
-                plt.savefig('examples/plots/gaussian_nondiagcov_posterior_image.png' \
-=======
                                   plot_contour=True, markersize=1.0)
             # Save.
             if savefigs:
                 plt.savefig('examples/plots/gaussian_nondiagcov_posterior_image.png'\
->>>>>>> 23e007a0
                     , bbox_inches='tight')
 
             plt.show(block=False) 
@@ -316,67 +296,34 @@
             ln_model_grid = np.zeros((nx,nx))      
             for i in range(nx):
                 for j in range(nx):
-<<<<<<< HEAD
-                    ln_model_grid[i,j]=model.predict(np.array([x[i,j],y[i,j]]))
-
-            i_chain = 0
-            ax = utils.plot_surface(np.exp(ln_model_grid), x_grid, y_grid, 
-                                    #samples[i_chain,:,:].reshape((-1, ndim)), 
-                                    #np.exp(lnprob[i_chain,:].reshape((-1, 1))),
-                                    contour_z_offset=-0.075)
-            # ax.set_zlim(-100.0, 0.0)                
-=======
                     ln_model_grid[i,j] =model.predict(np.array([x[i,j],y[i,j]]))
 
             i_chain = 0
             ax = utils.plot_surface(np.exp(ln_model_grid), x_grid, y_grid, 
                                     contour_z_offset=-0.075)              
->>>>>>> 23e007a0
             ax.set_zlabel(r'$\mathcal{L}$') 
 
             # Save.
             if savefigs:
-<<<<<<< HEAD
-                plt.savefig('examples/plots/gaussian_nondiagcov_surface.png' \
-=======
-
                 plt.savefig('examples/plots/gaussian_nondiagcov_surface.png'\
->>>>>>> 23e007a0
                     , bbox_inches='tight')
 
             plt.show(block=False)
 
             # ==================================================================
             # Projection of posteior onto x1,x2 plane with contours.
-<<<<<<< HEAD
             # ================================================================== 
-            # Plot posterior image.
-            ax = utils.plot_image(np.exp(ln_model_grid), x_grid, y_grid, 
-                                  # samples[i_chain].reshape((-1, ndim)),
-                                  colorbar_label='$\mathcal{L}$',
-                                  plot_contour=True)
-            # Save.
-            if savefigs:
-                plt.savefig('examples/plots/gaussian_nondiagcov_image.png', 
-                            bbox_inches='tight')
-
-            plt.show(block=False) 
-            # ================================================================== 
-=======
-            # ==================================================================
             # Plot posterior image.
             ax = utils.plot_image(np.exp(ln_model_grid), x_grid, y_grid, 
                                   colorbar_label='$\mathcal{L}$',
                                   plot_contour=True)
             # Save.
-
-            plt.savefig('examples/plots/gaussian_nondiagcov_posterior_surface.png',
-             bbox_inches='tight')
-                    
+            if savefigs:
+                plt.savefig('examples/plots/gaussian_nondiagcov_image.png', 
+                            bbox_inches='tight')
 
             plt.show(block=False) 
-            # ==================================================================
->>>>>>> 23e007a0
+            # ================================================================== 
         
         evidence_inv_summary[i_realisation,0] = ev.evidence_inv
         evidence_inv_summary[i_realisation,1] = ev.evidence_inv_var
@@ -411,8 +358,4 @@
     
     # Run example.
     run_example(ndim, nchains, samples_per_chain, nburn, 
-<<<<<<< HEAD
-                plot_corner=True, plot_surface=True, verbose=False)
-=======
-                plot_corner=False, plot_surface=True, verbose=False)
->>>>>>> 23e007a0
+                plot_corner=True, plot_surface=True, verbose=False)